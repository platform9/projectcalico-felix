#!/usr/bin/env python

# Copyright (c) 2014, 2015 Metaswitch Networks
# All Rights Reserved.
#
#    Licensed under the Apache License, Version 2.0 (the "License"); you may
#    not use this file except in compliance with the License. You may obtain
#    a copy of the License at
#
#         http://www.apache.org/licenses/LICENSE-2.0
#
#    Unless required by applicable law or agreed to in writing, software
#    distributed under the License is distributed on an "AS IS" BASIS, WITHOUT
#    WARRANTIES OR CONDITIONS OF ANY KIND, either express or implied. See the
#    License for the specific language governing permissions and limitations
#    under the License.

import inspect
import os
import os.path
import setuptools
import sys

PY26_DEPENDENCIES = ['argparse']

def collect_requirements():
    def filter_requirements(filters, file):
        for reqfilter in filters:
            if reqfilter in file:
                return True

        return False

    reqs = set()

    # This monstrosity is the only way to definitely get the location of
    # setup.py regardless of how you execute it. It's tempting to use __file__
    # but that only works if setup.py is executed directly, otherwise it all
    # goes terribly wrong.
    directory =  os.path.dirname(
        os.path.abspath(inspect.getfile(inspect.currentframe()))
    )

    files = os.listdir(directory)
    unfiltered_reqs = (f for f in files if f.endswith('requirements.txt'))

    # If the environment variable $CALICODEPS is set, only the corresponding
    # dependencies are installed.
    deps = os.environ.get('CALICODEPS')
    if deps:
        filters = map(lambda s: s.lower().strip(), deps.split(','))
        requirements_files = (
            f for f in unfiltered_reqs if filter_requirements(filters, f)
        )
    else:
        requirements_files = unfiltered_reqs

    for reqfile in requirements_files:
        with open(reqfile, 'r') as f:
            for line in f:
                line = line.split('#', 1)[0].strip()
                if line:
                    reqs.add(line)

    # If we're running on Python 2.6, add other necessary dependencies. These
    # are added unconditionally.
    if sys.version_info < (2, 7):
        reqs.add(*PY26_DEPENDENCIES)

    return reqs

setuptools.setup(
    name="calico",
    version="1.2.2",
    packages=setuptools.find_packages(),
    entry_points={
        'console_scripts': [
            'calico-felix = calico.felix.felix:main',
        ],
<<<<<<< HEAD
        'neutron.ml2.mechanism_drivers': [
            'calico = calico.openstack.mech_calico:CalicoMechanismDriver',
        ],
        'calico.felix.iptables_generator': [
            'default = '
            'calico.felix.plugins.fiptgenerator:FelixIptablesGenerator',
        ],
=======
>>>>>>> 4845eaa7
    },
    scripts=['utils/calico-diags'],
    install_requires=collect_requirements()
)<|MERGE_RESOLUTION|>--- conflicted
+++ resolved
@@ -1,4 +1,4 @@
-#!/usr/bin/env python
+np#!/usr/bin/env python
 
 # Copyright (c) 2014, 2015 Metaswitch Networks
 # All Rights Reserved.
@@ -77,16 +77,10 @@
         'console_scripts': [
             'calico-felix = calico.felix.felix:main',
         ],
-<<<<<<< HEAD
-        'neutron.ml2.mechanism_drivers': [
-            'calico = calico.openstack.mech_calico:CalicoMechanismDriver',
-        ],
         'calico.felix.iptables_generator': [
             'default = '
             'calico.felix.plugins.fiptgenerator:FelixIptablesGenerator',
         ],
-=======
->>>>>>> 4845eaa7
     },
     scripts=['utils/calico-diags'],
     install_requires=collect_requirements()
